<script lang="ts">
	import doodle1 from '$lib/images/socratica-doodle.png';
	import doodle2 from '$lib/images/socratica-doodle-alt.png';
	import people from '$lib/images/socratica-people.png';
	import UsersThree from '$lib/images/UsersThree.png';
	import MapTrifold from '$lib/images/MapTrifold.png';
	import Eye from '$lib/images/Eye.png';
	import DarkHouse from '$lib/images/DarkHouse.png';
	import ArrowDownRight from '$lib/images/ArrowDownRight.png';
	import Spiral from '$lib/images/Spiral.png';
	import BackgroundLines from '$lib/images/BackgroundLines.png';
	import BackgroundLines2 from '$lib/images/BackgroundLines2.png';
	import RedCircle from '$lib/images/red-circle.png';
	import GreenCircle from '$lib/images/green-circle.png';
	import YellowCircle from '$lib/images/yellow-circle.png';
	import Alien from '$lib/images/Alien.png'
	import WhoCanCome from '$lib/images/WhoCanCome.png';
	import HandWaving from '$lib/images/HandWaving.png'
	import Scroll from '$lib/images/Scroll.png';
	import JoinUs from '$lib/images/JoinUs.png';
	import Smiley from '$lib/images/Smiley.png';
	import Polaroid from '$lib/images/Polaroid.png';

	const doodles = [
    {
        src: doodle1,
        title: '"Little Guys", by Aileen Luo'
    },
    {
        src: doodle2,
        title: '"Project Block", by Someone'
    },
	];

	let randomIndex = Math.floor(Math.random() * doodles.length);
	let currentDoodle = doodles[randomIndex];

	function switchDoodle() {
		randomIndex = (randomIndex + 1) % doodles.length;
		currentDoodle = doodles[randomIndex];
	}

	const socraticaURL = "https://lu.ma/socratica";

	function scrollToSection() {
		const section = document.getElementById('what-we-are');
		if (section) {
			section.scrollIntoView({ behavior: 'smooth' });
		}
	}

</script>

<svelte:head>
	<title>Socratica</title>
	<meta name="description" content="We host weekly co-working sessions for you to work on your passion projects with likeminded people." />
</svelte:head>


<section class="block">
	<div class="flex flex-col h-[670px] sm:h-[800px] justify-center bg-primary">
		<div class="absolute top-5 left-7 sm:left-10 w-10 h-10 bg-black rounded-full" />
		<div class="absolute top-5 right-5 flex flex-col space-y-2 items-end">
<<<<<<< HEAD
			<a href="/" class="cursor-not-allowed opacity-50 bg-cool-grey py-2 px-2.5 text-[10px] text-xs md:text-sm rounded-full border border-cool-grey hover:bg-cool-grey font-mono inline-flex items-center space-x-2 transition-colors duration-500 ease-in-out">
				<img src={DarkHouse} alt="home" class="w-4 h-4 md:w-6 md:h-6" />
				<span>HOME</span>
			</a>
=======
>>>>>>> 4b522ad4
			<a href="/about" class="bg-white md:bg-primary py-2 px-2.5 text-[10px] text-xs md:text-sm rounded-full border border-cool-grey hover:bg-cool-grey font-mono inline-flex items-center space-x-2 transition-colors duration-500 ease-in-out">
				<img src={UsersThree} alt="Users" class="w-4 h-4 md:w-6 md:h-6" />
				<span>ABOUT</span>
			</a>
			<a href="/map" class="bg-white md:bg-primary py-2 px-2.5  text-[10px] text-xs md:text-sm rounded-full border border-cool-grey hover:bg-cool-grey font-mono inline-flex items-center space-x-2 transition-colors duration-500 ease-in-out">
				<img src={MapTrifold} alt="Map" class="w-4 h-4 md:w-6 md:h-6" />
				<span>MAP</span>
			</a>
			<a href="/get-involved" class="bg-white md:bg-primary py-2 px-2.5  text-[10px] text-xs md:text-sm rounded-full border border-cool-grey hover:bg-cool-grey font-mono inline-flex items-center space-x-2 transition-colors duration-500 ease-in-out">
				<img src={Eye} alt="Eye" class="w-4 h-4 md:w-6 md:h-6" />
				<span>GET INVOLVED</span>
			</a>
		</div>
		
		
		<div class="absolute top-5 left-1/2 transform -translate-x-1/2">
<<<<<<< HEAD
        	<h1 class="text-2xl font-tiempos-headline">Socratica</h1>
=======
        <a href="/">
            <h1 class="text-2xl font-tiempos-headline">Socratica</h1>
        </a>
>>>>>>> 4b522ad4
		</div>
		
		
		<div class="container mx-auto max-w-screen-xl px-6 md:px-8">

			<div class="flex flex-col items-center mb-8 relative lg:h-[250px]  mt-0 md:mt-16">
				<button on:click={switchDoodle} class="absolute inset-0 opacity-0 cursor-pointer"></button>
				<img id="socraticaLogo" src={currentDoodle.src} alt="Socratica Logo" class="h-auto w-auto"/>
			</div>
			
			
			<div class="flex space-x-4 mt-8">
				<div class="w-4/6 md:w-1/2">
					<p class="text-md sm:text-xl lg:text-3xl font-tiempos-headline text-[#41403F]">
						We host weekly <span class="border-dashed border-b-2" style="border-color: #41403F; border-width: 0 0 2px; border-image: repeating-linear-gradient(to right, #41403F, #41403F 5px, transparent 5px, transparent 10px) 1/1 0 round">co-working sessions</span>
						for you to work on your <span class="italic">passion projects</span> with likeminded people.
					</p>
					<div class="mt-4">
						<a href="/map" target="_blank" rel="noopener noreferrer">
							<button class="bg-black px-4 py-2 md:px-6 md:py-3 mb-1 rounded-full border border-gray-300 text-[10px] text-xs lg:text-sm text-white font-mono hover:bg-[#706F6B] transition-colors duration-500 ease-in-out">
							  <img src={ArrowDownRight} alt="Arrow Down Right" class="w-3 h-3 md:w-6 md:h-6 inline-block" />
							  ATTEND A SESSION
							</button>
						</a>
						<button class="bg-white px-4 py-2 md:px-6 md:py-3 rounded-full text-[10px] text-xs lg:text-sm font-mono border border-gray-300 hover:bg-cool-grey transition-colors duration-500 ease-in-out" on:click={scrollToSection}>
							<img src={Spiral} alt="Spiral" class="w-3 h-3 md:w-6 md:h-6  inline-block" />
							DIVE DEEPER
						</button>
					</div>
				</div>
				
			
				<div class="flex-1 flex flex-col items-end justify-end">
					<p class="font-mono text-[8px] md:text-sm text-[#706F6B]">CURRENT ART</p>
					<p class="font-graphik text-right text-[10px] md:text-sm">{currentDoodle.title}</p>
				</div>
				
			</div>
		</div>
	</div>
	<div class="-mt-32">
		<img src={people} alt="People at Socratica" class="w-full  min-h-40" />
	</div>
</section>

<section id="what-we-are">
	<div class="bg-primary bg-cover bg-center bg-no-repeat px-2" style="background-image: url({BackgroundLines})">
		<div class="flex justify-center items-center pt-40 pb-10">
			<span class="px-4 py-2 md:px-6 md:py-3 rounded-full border-2 text-[10px] text-xs md:text-sm font-mono inline-block p-2" style="border-color: #C6482C; color: #C6482C">
				<img src={HandWaving} alt="Hand waving" class="w-4 h-4 md:w-6 md:h-6 inline-block" />
				WHAT WE ARE
			</span>
		</div>
		<!-- <div class="flex flex-col justify-center items-center text-[18.5px] text-xl md:text-4xl font-tiempos-headline md:pt-8" style="font-weight: 300;">
			<div class="flex items-center">
			  <img src={RedCircle} alt="red circle" class="w-10 md:w-16 pr-2 pl-2 md:pr-4 md:pl-4">
			  <div class="inline-block pb-2">A open <span class="border-dashed border-b-2" style="border-color: #CDC19F; border-width: 0 0 2px; border-image: repeating-linear-gradient(to right, #CDC19F, #CDC19F 5px, transparent 5px, transparent 10px) 1/1 0 round"> celebration <span class="italic">of</span> makers</span>, artists,</div>
			</div>
			<div class="flex items-center">
			  <div class="inline-block pb-1"> <span class="font-glyphworld">e</span>ngineers, <span class="font-glyphworld">d</span>esigners, writers, <span class="font-glyphworld">p</span>oets,</div>
			  <img src={GreenCircle} alt="green circle" class="w-10 md:w-16 pr-2 pl-2 md:pr-4 md:pl-4">
			</div>
			<div class="flex items-center">
			  <div class="inline-block">and <span class="italic relative text-stone bottom-0 left-0 border-b-4" style="border-color: #CDC19F">everything</span></div>
			  <img src={YellowCircle} alt="yellow circle" class="w-10 md:w-16 pr-2 pl-2 md:pr-4 md:pl-4">
			  <div class="inline-block  font-tiempos-headline">
				<span style="background: linear-gradient(to right, #899248, #000000); -webkit-background-clip: text; -webkit-text-fill-color: transparent;"><span class="italic">in</span>-between</span>
			  </div>	  
			</div>
		</div> -->
		<div class="flex flex-col justify-center items-center text-[16px] sm:text-[20px] md:text-4xl font-tiempos-headline md:pt-8" style="font-weight: 300;">
			<!-- Use whitespace-nowrap for very small screens and allow wrapping for larger screens -->
			<div class="flex items-center whitespace-nowrap sm:whitespace-normal">
			  <img src={RedCircle} alt="red circle" class="w-10 md:w-16 pr-2 pl-2 md:pr-4 md:pl-4">
			  <div class="inline-block pb-2">
				A open <span class="border-dashed border-b-2" style="border-color: #CDC19F; border-width: 0 0 2px; border-image: repeating-linear-gradient(to right, #CDC19F, #CDC19F 5px, transparent 5px, transparent 10px) 1/1 0 round"> celebration <span class="italic">of</span> makers</span>, artists,
			  </div>
			</div>
			<div class="flex items-center whitespace-nowrap sm:whitespace-normal">
			  <div class="inline-block pb-1">
				<span class="font-glyphworld">e</span>ngineers, <span class="font-glyphworld">d</span>esigners, writers, <span class="font-glyphworld">p</span>oets,
			  </div>
			  <img src={GreenCircle} alt="green circle" class="w-10 md:w-16 pr-2 pl-2 md:pr-4 md:pl-4">
			</div>
			<div class="flex items-center whitespace-nowrap sm:whitespace-normal">
			  <div class="inline-block">
				and <span class="italic relative text-stone bottom-0 left-0 border-b-4" style="border-color: #CDC19F">everything</span>
			  </div>
			  <img src={YellowCircle} alt="yellow circle" class="w-10 md:w-16 pr-2 pl-2 md:pr-4 md:pl-4">
			  <div class="inline-block  font-tiempos-headline">
				<span style="background: linear-gradient(to right, #899248, #000000); -webkit-background-clip: text; -webkit-text-fill-color: transparent;"><span class="italic">in</span>-between</span>
			  </div>   
			</div>
		  </div>
		  
		  
		  

		<div class="flex items-center justify-center font-Graphik text-zinc-800 pt-5 md:pt-8 pb-40 px-12">
			<div class="text-center text-[12px] md:text-sm">
				<span class="block md:hidden">Socratica is a live IRL co-working session hosted every Sunday bringing together people who want to <span class="italic">make</span> stuff, and <a href="https://lu.ma/socratica" target="_blank" class="border-b-2" style="border-color: #706F6B; color: #706F6B;">you're invited</a>.</span>
				<div class="hidden md:block">Socratica is a live IRL co-working session hosted every Sunday bringing together people who want to</div>
				<div class="hidden md:block mx-auto"><span class="italic">make</span> stuff, and <a href="/map" class="border-b-2" style="border-color: #706F6B; color: #706F6B;">you're invited</a>.</div>
			</div>
		</div>
		
		
	</div>  
  </section>





  

  <section class="block">
		<div class="bg-primary pt-24 md:pt-40">
			<div class=" pl-8 md:pl-20 lg:pl-44"> 
				<span class="px-4 py-2 md:px-6 md:py-3 rounded-full border-2 text-[10px] text-xs md:text-sm font-mono inline-block p-2" style="border-color: #854F6F; color: #854F6F">
					<img src={Alien} alt="Alien" class="w-4 h-4 md:w-6 md:h-6 inline-block" />
				WHO CAN COME
				</span>
			</div>
			
			<div class="pt-6 pl-8 md:pl-20 lg:pl-44 w-11/12 md:w-full"> 
				<div class="text-[20px] text-xl xs:text-3xl sm:text-3xl md:text-4xl  font-tiempos-headline">Whether you're just starting out or far along, 
					<br class="hidden md:block"/>this is a place for <i>you</i>
				</div> 
				<div class="font-Graphik pt-2 md:pt-6 text-[11px] sm:text-[14px] sm:text-md">
					We know it can be intimidating to start
					<br/>(we've been there).
				</div>
			</div>
			<img src={WhoCanCome} alt="Who Can Come" class="-mt-18 sm:-mt-32 md:-mt-36 lg:-mt-80">
		</div>
  </section>





  <section class="bg-primary">
    <div class="flex bg-primary pt-12 md:pt-40 md:pb-40">
        <div class="md:pl-16 lg:pl-20 flex flex-col justify-start">
            <!-- This image will be hidden on small (mobile) and medium screens -->
			<img src={JoinUs} alt="JoinUs" class="w-200 h-400 md:w-[792px] md:h-[476px] hidden md:inline-block">
        </div>
        <div class="flex-grow pl-6 sm:pl-10 md:pl-20">
			<div class="pl-4 pt-12">
				<span class="px-4 py-2 md:px-6 md:py-3 border-2 rounded-full text-[10px] text-xs md:text-sm font-mono inline-block p-2" style="border-color: #758F2A; color: #758F2A;">
					<img src={Scroll} alt="Scroll" class="w-4 h-4 md:w-6 md:h-6 inline-block" />
					HOW IT WORKS
				</span>
			</div>
            <!-- <div class="p-5 pr-6 md:pr-10 md:pr-40 text-zinc-800">
                <div class="text-xl xs:text-3xl sm:text-3xl md:text-4xl font-tiempos-headline md:pt-9" style="font-weight: 300;"> 
                    Introductions 👋,
                    <br/>two 50-min work blocks 🖋️️💻🎨,
                    <br/>ending with casual open <span class="italic">demos</span> 🤝
                    <br/><span class="italic " style="color: #CFCCC4"> + snacks along the way.</span>
                </div>
                <div class="pt-5 text-[11px] sm:text-[14px] text-zinc-800 font-inter">Socratica is a live IRL co-working session hosted every Sunday bringing together people who want to make stuff, and you're invited</div>
            </div> -->

			<div class="p-5 pr-6 md:pr-10 lg:pr-40 text-zinc-800">
					<div class="text-xl sm:text-3xl lg:text-4xl font-tiempos-headline lg:pt-9" style="font-weight: 300;">
						Introductions 👋,
						<br/>
						<span class="md:hidden">two 50-min work blocks 🖋️️💻🎨, ending with casual open <span class="italic">demos</span> 🤝</span>
						<span class="hidden md:inline">two 50-min work blocks 🖋️️💻🎨,</span>
						<span class="hidden md:inline">ending with casual open <span class="italic">demos</span> 🤝</span>
						<br class=""/>
						<span class="italic " style="color: #CFCCC4">+ snacks along the way.</span>
					</div>
					<div class="pt-5 text-[11px] md:text-[14px] text-zinc-800 font-inter">Socratica is a live IRL co-working session hosted every Sunday bringing together people who want to make stuff, and you're invited</div>
			</div>
        </div>
    </div>
	<!-- <img src={JoinUs} alt="JoinUs" class="w-200 h-400 md:hidden sm:inline-block p-10 bg-primary"> -->
	<img src={Polaroid} alt="Polaroid" class="mx-auto" style="width: 1200px; height: 1000;">
</section>


<section>
	<div class="flex bg-primary pb-40 pl-8 md:pl-16 lg:pl-20 bg-cover bg-center bg-no-repeat" style="background-image: url({BackgroundLines2})">
        <div class="flex-grow md:pl-16 lg:pl-20">
            <div class="pt-14">
                <span class="px-6 py-3 border-2 rounded-full text-[10.5px] text-xs md:text-sm font-mono inline-block p-2" style="border-color: #2C64B7; color: #2C64B7;">
                    <img src={Smiley} alt="Smiley" class="w-4 h-4 md:w-6 md:h-6 inline-block" />
                    WHY WE DO WHAT WE DO
                </span>
            </div>
            <div class="py-5 md:pr-24 md:pr-40">
                <div class="text-xl xs:text-3xl sm:text-3xl md:text-4xl text-zinc-800 font-light font-tiempos-headline pt-4 " style="font-weight: 300;"> 
                    We like helping good people  <br class="sm:hidden"/> do great things.
                    <div>Got an extra minute? 
						<br class="sm:hidden md:hidden"/>
						<a href="/about" class="border-b-2" style="border-color: #706F6B; color: #706F6B; text-decoration: none;">
							We have more to say
					  	</a>
					</div>
                </div>
            </div>
        </div>
    </div>
</section>



<!-- <div class="w-[1131.80px]"><span style="text-zinc-800 text-[32px] font-normal font-['Graphik'] leading-[44.80px]">Socratica is a live IRL co-working session hosted every Sunday bringing together people who want to </span>
	<div><span style="text-zinc-800 text-[32px] font-normal font-['Graphik'] leading-[44.80px]">
	make <span style="text-zinc-800 text-[32px] font-normal font-['Graphik'] leading-[44.80px]"> stuff, and </span><span style="text-stone-500 text-[32px] font-normal font-['Graphik'] underline leading-[44.80px]">you’re invited</span><span style="text-zinc-800 text-[32px] font-normal font-['Graphik'] leading-[44.80px]">. </span></div> --><|MERGE_RESOLUTION|>--- conflicted
+++ resolved
@@ -61,13 +61,10 @@
 	<div class="flex flex-col h-[670px] sm:h-[800px] justify-center bg-primary">
 		<div class="absolute top-5 left-7 sm:left-10 w-10 h-10 bg-black rounded-full" />
 		<div class="absolute top-5 right-5 flex flex-col space-y-2 items-end">
-<<<<<<< HEAD
 			<a href="/" class="cursor-not-allowed opacity-50 bg-cool-grey py-2 px-2.5 text-[10px] text-xs md:text-sm rounded-full border border-cool-grey hover:bg-cool-grey font-mono inline-flex items-center space-x-2 transition-colors duration-500 ease-in-out">
 				<img src={DarkHouse} alt="home" class="w-4 h-4 md:w-6 md:h-6" />
 				<span>HOME</span>
 			</a>
-=======
->>>>>>> 4b522ad4
 			<a href="/about" class="bg-white md:bg-primary py-2 px-2.5 text-[10px] text-xs md:text-sm rounded-full border border-cool-grey hover:bg-cool-grey font-mono inline-flex items-center space-x-2 transition-colors duration-500 ease-in-out">
 				<img src={UsersThree} alt="Users" class="w-4 h-4 md:w-6 md:h-6" />
 				<span>ABOUT</span>
@@ -84,13 +81,7 @@
 		
 		
 		<div class="absolute top-5 left-1/2 transform -translate-x-1/2">
-<<<<<<< HEAD
-        	<h1 class="text-2xl font-tiempos-headline">Socratica</h1>
-=======
-        <a href="/">
-            <h1 class="text-2xl font-tiempos-headline">Socratica</h1>
-        </a>
->>>>>>> 4b522ad4
+      <h1 class="text-2xl font-tiempos-headline">Socratica</h1>
 		</div>
 		
 		
