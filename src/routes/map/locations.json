{
  "locations": [
    {
      "id": "waterloo",
      "name": "Socratica",
      "date": "MARCH 2022",
      "location": "Waterloo, ON",
      "lumaLink": "https://lu.ma/embed/calendar/cal-cBMgU2QXqXZQSv1/events?lt=light",
      "joinLink": "https://lu.ma/socratica",
      "instagramLink": "https://www.instagram.com/socratica.info",
      "twitterLink": "https://twitter.com/socraticainfo",
      "youtubeLink": "https://www.youtube.com/@socraticainfo",
      "websiteLink": "https://www.socratica.info/",
      "coordinates": [
        43.477305,
        -80.549252
      ]
    },
    {
      "id": "toronto",
      "name": "Socratica",
      "date": "JANUARY 2023",
      "location": "Toronto, ON",
      "lumaLink": "https://lu.ma/embed/calendar/cal-PxG5QruZfgz28XB/events?lt=light",
      "joinLink": "https://lu.ma/soto",
      "instagramLink": "https://www.instagram.com/socratica.info",
      "twitterLink": "https://twitter.com/socraticainfo",
      "youtubeLink": "https://www.youtube.com/@socraticainfo",
      "websiteLink": "https://www.socratica.info/",
      "coordinates": [
        43.664714,
        -79.385477
      ]
    },
    {
      "id": "vancouver",
      "name": "Atelier",
      "date": "SEPTEMBER 2023",
      "location": "Vancouver, BC",
      "lumaLink": "https://lu.ma/embed/calendar/cal-CvuDnsONPxinxqk/events?lt=light",
      "joinLink": "https://lu.ma/atelier.ubc",
      "instagramLink": "https://www.instagram.com/atelier.ubc",
      "twitterLink": "https://twitter.com/atelier_ubc",
      "youtubeLink": "https://www.youtube.com/@socraticainfo",
      "websiteLink": "https://www.atelier.ac/",
      "coordinates": [
        49.2600924,
        -123.2509564
      ]
    },
    {
      "id": "cambridge-uk",
      "name": "Scale Down",
      "date": "OCTOBER 2023",
      "location": "Cambridge, UK",
      "lumaLink": "https://lu.ma/embed/calendar/cal-vHCyjMqqjpdduOt/events?lt=light",
      "joinLink": "https://lu.ma/scaledown",
      "instagramLink": "https://www.instagram.com/socratica.info",
      "twitterLink": "https://twitter.com/socraticainfo",
      "youtubeLink": "https://www.youtube.com/@socraticainfo",
      "websiteLink": "https://www.socratica.info/",
      "coordinates": [
        52.205338,
        0.121817
      ]
    },
    {
      "id": "kingston",
      "name": "id8.blankcanvas",
      "date": "OCTOBER 2023",
      "location": "Kingston, ON",
      "lumaLink": "https://lu.ma/embed/calendar/cal-AxzTU0DF1vlwRSI/events?lt=light",
      "joinLink": "https://lu.ma/id8id8id8",
      "instagramLink": "https://www.instagram.com/id8id8id8",
      "twitterLink": "https://twitter.com/socraticainfo",
      "youtubeLink": "https://www.youtube.com/@socraticainfo",
      "websiteLink": "https://www.socratica.info/",
      "coordinates": [
        44.231172,
        -76.485954
      ]
    },
    {
      "id": "western",
      "name": "Momentum",
      "date": "SEPTEMBER 2023",
      "location": "London, ON",
      "lumaLink": "https://lu.ma/embed/calendar/cal-gt0OmSf2cUw1HHl/events?lt=light",
      "joinLink": "https://lu.ma/moment.um",
      "instagramLink": "https://www.instagram.com/momentum_uwo",
      "twitterLink": "https://twitter.com/socraticainfo",
      "youtubeLink": "https://www.youtube.com/@socraticainfo",
      "websiteLink": "https://www.socratica.info/",
      "coordinates": [
        43.009561,
        -81.275471
      ]
    },
    {
      "id": "mit",
      "name": "Friendly Beans",
      "date": "DECEMBER 2023",
      "location": "Cambridge, MA",
      "lumaLink": "https://lu.ma/embed/calendar/cal-yDZTDnxoCpg2xwE/events?lt=light",
      "joinLink": "https://lu.ma/beans",
      "instagramLink": "https://www.instagram.com/socratica.info",
      "twitterLink": "https://twitter.com/socraticainfo",
      "youtubeLink": "https://www.youtube.com/@socraticainfo",
      "websiteLink": "https://www.socratica.info/",
      "coordinates": [
        42.3629,
        -71.0839
      ]
    },
    {
      "id": "usc",
      "name": "Sundays",
      "date": "JANUARY 2024",
      "location": "Los Angeles, CA",
      "lumaLink": "https://lu.ma/embed/calendar/cal-81AnmgiInWOKNmv/events?lt=light",
      "joinLink": "https://lu.ma/calendar/cal-81AnmgiInWOKNmv",
      "instagramLink": "https://www.instagram.com/sundaysatusc",
      "twitterLink": "https://twitter.com/socraticainfo",
      "youtubeLink": "https://www.youtube.com/@socraticainfo",
      "websiteLink": "https://www.sundays.rsvp/",
      "coordinates": [
        34.0224,
        -118.2851
      ]
    },
    {
      "id": "montreal",
      "name": "DouzeaDeux",
      "date": "SEPTEMBER 2023",
      "location": "Montreal, QC",
      "lumaLink": "https://lu.ma/embed/calendar/cal-PIrfoWlJDawpNDO/events?lt=light",
      "joinLink": "https://lu.ma/douzeadeuxMontreal",
      "instagramLink": "https://www.instagram.com/socratica.info",
      "twitterLink": "https://twitter.com/socraticainfo",
      "youtubeLink": "https://www.youtube.com/@socraticainfo",
      "websiteLink": "https://www.socratica.info/",
      "coordinates": [
        45.5017,
        -73.5673
      ]
    },
    {
      "id": "washington",
      "name": "Saturdays",
      "date": "NOVEMEBER 2023",
      "location": "Seattle, WA",
      "lumaLink": "https://lu.ma/embed/calendar/cal-SD9FoHuZW6pQn6D/events?lt=light",
      "joinLink": "https://lu.ma/uwsaturdays",
      "instagramLink": "https://www.instagram.com/socratica.info",
      "twitterLink": "https://twitter.com/socraticainfo",
      "youtubeLink": "https://www.youtube.com/@socraticainfo",
      "websiteLink": "https://saturdays.rsvp/",
      "coordinates": [
        47.6062,
        -122.3321
      ]
    },
    {
      "id": "unc",
      "name": "Hatch",
      "date": "JANUARY 2024",
      "location": "Chapel Hill, NC",
      "lumaLink": "https://lu.ma/embed/calendar/cal-p0CcDhZn6Z5elyX/events?lt=light",
      "joinLink": "https://lu.ma/unc-hatch",
      "instagramLink": "https://www.instagram.com/socratica.info",
      "twitterLink": "https://twitter.com/socraticainfo",
      "youtubeLink": "https://www.youtube.com/@socraticainfo",
      "websiteLink": "https://www.socratica.info/",
      "coordinates": [
        35.9049,
        -79.0469
      ]
    },
    {
      "id": "imperial",
      "name": "Craft",
      "date": "JANUARY 2024",
      "location": "London, UK",
      "lumaLink": "https://lu.ma/embed/calendar/cal-qFfyVkBdmPJ7yBv/events?lt=light",
      "joinLink": "https://lu.ma/craft_",
      "instagramLink": "https://www.instagram.com/socratica.info",
      "twitterLink": "https://twitter.com/socraticainfo",
      "youtubeLink": "https://www.youtube.com/@socraticainfo",
      "websiteLink": "https://www.socratica.info/",
      "coordinates": [
        51.4988,
        -0.1749
      ]
    },
    {
      "id": "ny",
      "name": "New York Nodes",
      "date": "MARCH 2024",
      "location": "New York, NY",
      "lumaLink": "",
      "imageSrc": "http://straightupjac.xyz/socratica-nyc-cozy-sundays.png",
      "joinLink": "https://socratica-nyc.notion.site/Socratica-NYC-Info-Page-5f387d55f1794450ad77a9a8af7bde8f?pvs=4",
      "instagramLink": "https://www.instagram.com/_ichinichiippo/",
      "twitterLink": "https://twitter.com/socraticainfo",
      "youtubeLink": "https://www.youtube.com/@socraticainfo",
      "websiteLink": "https://socratica-nyc.notion.site/Socratica-NYC-Info-Page-5f387d55f1794450ad77a9a8af7bde8f?pvs=4",
      "coordinates": [
        40.7128,
        -74.006
      ]
    },
    {
      "id": "umn",
      "name": "making@umn",
      "date": "MARCH 2024",
      "location": "Minneapolis, MN",
      "lumaLink": "https://lu.ma/embed/calendar/cal-0U8g6FXtpy0P1ih/events?lt=light",
      "joinLink": "https://lu.ma/making-umn",
      "instagramLink": "https://www.instagram.com/makingatumn/",
      "twitterLink": "https://twitter.com/socraticainfo",
      "youtubeLink": "https://www.youtube.com/@socraticainfo",
      "websiteLink": "https://www.socratica.info/",
      "coordinates": [
        44.9753,
        -93.2362
      ]
    },
    {
      "id": "singapore",
      "name": "Owl Space",
      "date": "JUNE 2024",
      "location": "Singapore",
      "lumaLink": "https://lu.ma/embed/calendar/cal-Wv97MpIiMgbkofM/events?lt=light",
      "joinLink": "https://lu.ma/owlspace",
      "instagramLink": "https://www.instagram.com/socratica.info/",
      "twitterLink": "https://twitter.com/owlspaceorg",
      "youtubeLink": "https://www.youtube.com/@socraticainfo",
      "websiteLink": "https://tinyurl.com/Owlspaceorg",
      "coordinates": [
        1.3521,
        103.8198
      ]
    },
    {
      "id": "mcmaster",
      "name": "agora",
      "date": "OCTOBER 2024",
      "location": "Hamilton, ON",
      "lumaLink": "https://lu.ma/embed/calendar/cal-ImDNuyKTF00fOYK/events?lt=light",
      "joinLink": "https://lu.ma/theagora",
      "instagramLink": "https://www.instagram.com/agora.meet/",
      "twitterLink": "https://twitter.com/socraticainfo",
      "youtubeLink": "https://www.youtube.com/@socraticainfo",
      "websiteLink": "https://www.socratica.info/",
      "coordinates": [
        43.26211519287825,
        -79.91705655784756
      ]
    },
    {
      "id": "guelph",
      "name": "Crescentia",
      "date": "NOVEMBER 2024",
      "location": "Guelph, ON",
      "lumaLink": "https://lu.ma/embed/calendar/cal-3rFVYPtoENGIGIk/events?lt=light",
      "joinLink": "https://lu.ma/crescentia",
      "instagramLink": "https://www.instagram.com/crescentia_guelph/",
      "twitterLink": "https://x.com/JoinCrescentia",
      "youtubeLink": "https://www.youtube.com/@socraticainfo",
      "websiteLink": "https://www.socratica.info/",
      "coordinates": [
        43.53075,
        -80.229139
      ]
    },
    {
      "id": "ottawa",
      "name": "Synchronize",
      "date": "SEPTEMBER 2024",
      "location": "Ottawa, ON",
      "lumaLink": "https://lu.ma/embed/calendar/cal-W2eSnhNARlYQWqD/events?lt=light",
      "joinLink": "https://lu.ma/synchronize",
      "instagramLink": "https://www.instagram.com/synchronize.now/",
      "coordinates": [
        45.384481,
        -75.696955
      ]
    },
    {
      "id": "dhaka-atrai",
      "name": "atrai",
      "date": "FEBRUARY 2025",
      "location": "Dhaka, BD",
      "lumaLink": "https://lu.ma/embed/calendar/cal-6hicpioPAAXuEW3/events?lt=light",
      "joinLink": "https://lu.ma/atrai",
      "coordinates": [
        23.772745541655816,
        90.4256807343437
      ],
      "instagramLink": "https://www.instagram.com/socraticadhaka.atrai/",
      "twitterLink": "https://twitter.com/socraticainfo",
      "youtubeLink": "https://www.youtube.com/@socraticainfo",
      "websiteLink": "https://www.socratica.info/"
    },
    {
      "id": "rabat-ALTs Morocco",
      "name": "ALTs Morocco",
      "date": "OCTOBER 2024",
      "location": "Rabat, Morocco",
      "lumaLink": "https://lu.ma/embed/calendar/cal-PWXzFvN0nlL0D4R/events?compact=true?lt=light",
      "joinLink": "https://lu.ma/alts.morocco",
      "coordinates": [
        34.018191219618586,
        -6.842542531073535
      ],
      "instagramLink": "https://www.instagram.com/alts.morocco/",
      "twitterLink": "https://twitter.com/altsmorocco",
      "youtubeLink": "https://www.youtube.com/@socraticainfo",
      "websiteLink": "https://altsmorocco.com"
    },
    {
      "id": "halifax-Collect.",
      "name": "Collect.",
      "date": "OCTOBER 2024",
      "location": "Halifax, NS",
      "lumaLink": "https://lu.ma/embed/calendar/cal-VLkFm9DKIHxx0HF/events?lt=light",
      "joinLink": "https://lu.ma/CollectHalifax",
      "coordinates": [
        44.64823054343091,
        -63.57566869722125
      ],
      "instagramLink": "https://www.instagram.com/collecthalifax/",
      "twitterLink": "https://x.com/collecthalifax",
      "youtubeLink": "https://www.youtube.com/@socraticainfo",
      "websiteLink": "http://collecthalifax.org/"
    },
    {
      "id": "paris-Parenth\u00e8se",
      "name": "Parenth\u00e8se",
      "date": "MARCH 2025",
      "location": "Paris, FR",
      "lumaLink": "https://lu.ma/embed/calendar/cal-r8uTLIB0w2weDz5/events?lt=light",
      "joinLink": "https://lu.ma/parenthese",
      "coordinates": [
        48.83114664067373,
        2.3581479071271696
      ],
      "instagramLink": "https://www.instagram.com/socratica.info",
      "twitterLink": "https://twitter.com/socraticainfo",
      "youtubeLink": "https://www.youtube.com/@socraticainfo",
      "websiteLink": "https://www.socratica.info/"
    },
    {
      "id": "swarthmore-Synthesis",
      "name": "Synthesis",
      "date": "DECEMBER 2024",
      "location": "Swarthmore, PA",
      "lumaLink": "https://lu.ma/embed/calendar/cal-qZE3lPYa5OqZwBF/events?lt=light",
      "joinLink": "https://lu.ma/ag2htdpq",
      "coordinates": [
        39.906539195171526,
        -75.35479324973382
      ],
      "instagramLink": "https://www.instagram.com/socratica.info",
      "twitterLink": "https://twitter.com/socraticainfo",
      "youtubeLink": "https://www.youtube.com/@socraticainfo",
      "websiteLink": "https://swatsynthesis.info"
    },
    {
      "id": "pittsburgh-Apricity",
      "name": "Apricity",
      "date": "OCTOBER 2024",
      "location": "Pittsburgh, PA",
      "lumaLink": "https://lu.ma/embed/calendar/cal-02sNXkLBpjqtZSm/events?lt=light",
      "joinLink": "https://lu.ma/apricity-pgh",
      "coordinates": [
        40.43580089149957,
        -79.92900425295927
      ],
      "instagramLink": "https://www.instagram.com/socratica.info",
      "twitterLink": "https://twitter.com/socraticainfo",
      "youtubeLink": "https://www.youtube.com/@socraticainfo",
      "websiteLink": "https://www.socratica.info/"
    },
    {
      "id": "philadelphia-Code & Coffee",
      "name": "Code & Coffee",
      "date": "AUGUST 2024",
      "location": "Philadelphia, PA",
      "lumaLink": "https://lu.ma/embed/calendar/cal-dummy/events?lt=light",
      "joinLink": "https://lu.ma/f9dt1ugl",
      "coordinates": [
        39.95012222667061,
        -75.1689031966586
      ],
      "instagramLink": "https://www.instagram.com/philly_codes",
      "twitterLink": "https://twitter.com/socraticainfo",
      "youtubeLink": "https://www.youtube.com/@socraticainfo",
      "websiteLink": "https://phillycodes.rsvp"
    },
    {
      "id": "toronto-Meraki",
      "name": "Meraki",
      "date": "SEPTEMBER 2024",
      "location": "Toronto, ON",
      "lumaLink": "https://lu.ma/embed/calendar/cal-JA6dB7MHTEbdAtH/events?lt=light",
      "joinLink": "https://lu.ma/merakiuoft",
<<<<<<< HEAD
      "coordinates": [
        43.77114263337472,
        -79.18814083475627
      ],
=======
      "coordinates": [43.650021765372415, -79.39717969285986],
>>>>>>> 2e42ed55
      "instagramLink": "https://www.instagram.com/meraki_uoft/",
      "twitterLink": "https://x.com/merakiuoft",
      "youtubeLink": "https://www.youtube.com/@socraticainfo",
      "websiteLink": "https://www.socratica.info/"
<<<<<<< HEAD
    },
    {
      "id": "munich-Ursprung",
      "name": "Ursprung",
      "date": "DECEMBER 2024",
      "location": "Munich, GER",
      "lumaLink": "https://lu.ma/embed/calendar/cal-1B7veSjfCYzSPu2/events?lt=light",
      "joinLink": "https://lu.ma/ursprung",
      "coordinates": [
        48.148822595651936,
        11.568033607231559
      ],
      "instagramLink": "https://www.instagram.com/socratica.info",
      "twitterLink": "https://twitter.com/socraticainfo",
      "youtubeLink": "https://www.youtube.com/@socraticainfo",
      "websiteLink": "https://ursprung.community"
=======
>>>>>>> 2e42ed55
    }
  ]
}<|MERGE_RESOLUTION|>--- conflicted
+++ resolved
@@ -405,19 +405,15 @@
       "location": "Toronto, ON",
       "lumaLink": "https://lu.ma/embed/calendar/cal-JA6dB7MHTEbdAtH/events?lt=light",
       "joinLink": "https://lu.ma/merakiuoft",
-<<<<<<< HEAD
       "coordinates": [
         43.77114263337472,
         -79.18814083475627
       ],
-=======
       "coordinates": [43.650021765372415, -79.39717969285986],
->>>>>>> 2e42ed55
       "instagramLink": "https://www.instagram.com/meraki_uoft/",
       "twitterLink": "https://x.com/merakiuoft",
       "youtubeLink": "https://www.youtube.com/@socraticainfo",
       "websiteLink": "https://www.socratica.info/"
-<<<<<<< HEAD
     },
     {
       "id": "munich-Ursprung",
@@ -434,8 +430,7 @@
       "twitterLink": "https://twitter.com/socraticainfo",
       "youtubeLink": "https://www.youtube.com/@socraticainfo",
       "websiteLink": "https://ursprung.community"
-=======
->>>>>>> 2e42ed55
+
     }
   ]
 }