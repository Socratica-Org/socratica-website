--- conflicted
+++ resolved
@@ -15,7 +15,6 @@
   export let joinLink: string;
   export let instagramLink: string;
 </script>
-<<<<<<< HEAD
 
 <div
   {id}
@@ -34,7 +33,7 @@
     <div class="flex items-center gap-2.5 mb-8">
       <a href={joinLink} target="_blank">
         <button
-          class="bg-[#2A2928] py-1 px-3 rounded-full text-white text-xs md:text-sm font-mono border-2 border-[#2A2928] flex items-center justify-center"
+          class="bg-[#2A2928] py-1 px-3 rounded-full text-white text-sm font-mono border-2 border-[#2A2928] flex items-center justify-center"
         >
           <img
             src={ArrowUpRight}
@@ -76,59 +75,18 @@
       >
         <img src={YoutubeLogo} alt="Youtube" class="icon" />
       </a>
-=======
-  
-<div id={id} class="hidden flex flex-col items-center justify-center" style="border: 1px solid gray;">
-    <div class="w-full text-left">
-        <h1 class="text-3xl md:text-5xl text-black font-normal font-tiempos-headline">{name}</h1>
-        <div class="-mt-4 mb-8">
-            <p class="font-sf-mono text-sm text-[#A09D98]">{location}</p>
-        </div>
-        <div class="flex items-center gap-2.5 mb-8">
-            <a href={joinLink} target="_blank">
-                <button class="bg-[#2A2928] py-1 px-3 rounded-full text-white text-sm font-mono border-2 border-[#2A2928] flex items-center justify-center">
-                    <img src={ArrowUpRight} alt="Join" class="w-4 h-4 md:w-6 md:h-6 mr-2" />
-                    JOIN
-                </button>
-            </a>
-            <a href="https://www.socratica.info/" target="_blank" class="icon-container" style="border-color: #000000;">
-                <img src={Globe} alt="Website" class="icon" />
-            </a>
-            <a href={instagramLink} target="_blank" class="icon-container" style="border-color: #854F6F;">
-                <img src={InstagramLogo} alt="Instagram" class="icon" />
-            </a>
-            <a href="https://twitter.com/socraticainfo" target="_blank" class="icon-container" style="border-color: #649AEA;">
-                <img src={TwitterLogo} alt="Twitter" class="icon" />
-            </a>
-            <a href="https://www.youtube.com/@socraticainfo" target="_blank" class="icon-container" style="border-color: #C6482C;">
-                <img src={YoutubeLogo} alt="Youtube" class="icon" />
-            </a>
-        </div>
->>>>>>> 05ec9899
     </div>
   </div>
 
-<<<<<<< HEAD
   <iframe
     title={name}
     src={lumaLink}
     class="w-full md:w-400"
-    height="325"
+    height="350"
     frameborder="0"
     style="border-radius: 8px; margin: 0 auto; margin-bottom: 20px; background: #F4F5F6; border: 2px solid #CFCCC4;"
     aria-hidden="false"
   />
-=======
-    <iframe
-        title={name}
-        src={lumaLink}
-        class="w-full md:w-400"
-        height="350"
-        frameborder="0"
-        style="border-radius: 8px; margin: 0 auto; margin-bottom: 20px; background: #F4F5F6; border: 2px solid #CFCCC4;"
-        aria-hidden="false"
-    ></iframe>
->>>>>>> 05ec9899
 
   <button
     class="bg-[#FFFCF3] py-1 px-3 rounded-full text-xs md:text-sm text-[#2A2928] font-mono border-2 border-dashed border-soft-grey flex items-center justify-center"
