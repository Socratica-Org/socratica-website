export const locations = [
<<<<<<< HEAD
    {
        id: "waterloo",
        name: "Socratica",
        date: "JANUARY 2022",
        location: "Waterloo, ON",
        lumaLink:
            "https://lu.ma/embed/calendar/cal-cBMgU2QXqXZQSv1/events?lt=light",
        joinLink: "https://lu.ma/socratica",
        instagramLink: "https://www.instagram.com/socratica.info",
        coordinates: [43.477305, -80.549252],
    },
    {
        id: "toronto",
        name: "Socratica",
        date: "JANUARY 2023",
        location: "Toronto, ON",
        lumaLink:
            "https://lu.ma/embed/calendar/cal-PxG5QruZfgz28XB/events?lt=light",
        joinLink: "https://lu.ma/socraticaTO",
        instagramLink: "https://www.instagram.com/socratica.info",
        coordinates: [43.664714, -79.385477],
    },
    {
        id: "vancouver",
        name: "Atelier",
        date: "SEPTEMBER 2023",
        location: "Vancouver, BC",
        lumaLink:
            "https://lu.ma/embed/calendar/cal-CvuDnsONPxinxqk/events?lt=light",
        joinLink: "https://lu.ma/atelier.ubc",
        instagramLink: "https://www.instagram.com/atelier.ubc",
        coordinates: [49.282729, -123.120738],
    },
    {
        id: "cambridge-uk",
        name: "Scale Down",
        date: "OCTOBER 2023",
        location: "Cambridge, UK",
        lumaLink:
            "https://lu.ma/embed/calendar/cal-vHCyjMqqjpdduOt/events?lt=light",
        joinLink: "https://lu.ma/scaledown",
        instagramLink: "https://www.instagram.com/socratica.info",
        coordinates: [52.205338, 0.121817],
    },
    // {
    //     id: "ottawa",
    //     name: "Agora",
    //     date: "OCTOBER 2023",
    //     location: "Ottawa, ON",
    //     lumaLink:
    //         "https://lu.ma/embed/calendar/cal-xPDTKP81aHIflKD/events?lt=light",
    //     joinLink: "https://lu.ma/agora",
    //     instagramLink: "https://www.instagram.com/agora.cu",
    //     coordinates: [45.42153, -75.697193],
    // },
    {
        id: "kingston",
        name: "id8.blankcanvas",
        date: "OCTOBER 2023",
        location: "Kingston, ON",
        lumaLink:
            "https://lu.ma/embed/calendar/cal-AxzTU0DF1vlwRSI/events?lt=light",
        joinLink: "https://lu.ma/id8id8id8",
        instagramLink: "https://www.instagram.com/id8id8id8",
        coordinates: [44.231172, -76.485954],
    },
    {
        id: "berkeley",
        name: "Side Project Sundays",
        date: "SEPTEMBER 2023",
        location: "Berkeley, CA",
        lumaLink:
            "https://lu.ma/embed/calendar/cal-CRtUehgIQHLEB3o/events?lt=light",
        joinLink: "https://lu.ma/commonroom",
        instagramLink: "https://www.instagram.com/berkeleycommonroom",
        coordinates: [37.871593, -122.272747],
    },
    {
        id: "western",
        name: "Momentum",
        date: "SEPTEMBER 2023",
        location: "London, ON",
        lumaLink:
            "https://lu.ma/embed/calendar/cal-gt0OmSf2cUw1HHl/events?lt=light",
        joinLink: "https://lu.ma/moment.um",
        instagramLink: "https://www.instagram.com/momentum_uwo",
        coordinates: [43.009561, -81.275471],
    },
    {
        id: "mit",
        name: "Friendly Beans",
        date: "DECEMBER 2023",
        location: "Cambridge, MA",
        lumaLink:
            "https://lu.ma/embed/calendar/cal-2Z2ZQZQZQZQZQZQ/events?lt=light",
        joinLink: "https://lu.ma/beans",
        instagramLink: "https://www.instagram.com/socratica.info",
        coordinates: [42.3629, -71.0839],
    },
    {
        id: "san-francisco",
        name: "Playspace",
        date: "JANUARY 2024",
        location: "San Fransisco, CA",
        lumaLink:
            "https://lu.ma/embed/calendar/cal-WrTTBMGBVUcTaij/events?lt=light",
        joinLink: "https://lu.ma/playspace",
        instagramLink: "https://www.instagram.com/socratica.info",
        coordinates: [37.7937, -122.3965],
    },
=======
  {
    id: "waterloo",
    name: "Socratica",
    date: "JANUARY 2022",
    location: "Waterloo, ON",
    lumaLink:
      "https://lu.ma/embed/calendar/cal-cBMgU2QXqXZQSv1/events?lt=light",
    joinLink: "https://lu.ma/socratica",
    instagramLink: "https://www.instagram.com/socratica.info",
    coordinates: [43.477305, -80.549252],
  },
  {
    id: "toronto",
    name: "Socratica",
    date: "JANUARY 2023",
    location: "Toronto, ON",
    lumaLink:
      "https://lu.ma/embed/calendar/cal-PxG5QruZfgz28XB/events?lt=light",
    joinLink: "https://lu.ma/socraticaTO",
    instagramLink: "https://www.instagram.com/socratica.info",
    coordinates: [43.664714, -79.385477],
  },
  {
    id: "vancouver",
    name: "Atelier",
    date: "SEPTEMBER 2023",
    location: "Vancouver, BC",
    lumaLink:
      "https://lu.ma/embed/calendar/cal-CvuDnsONPxinxqk/events?lt=light",
    joinLink: "https://lu.ma/atelier.ubc",
    instagramLink: "https://www.instagram.com/atelier.ubc",
    coordinates: [49.282729, -123.120738],
  },
  {
    id: "cambridge-uk",
    name: "Scale Down",
    date: "OCTOBER 2023",
    location: "Cambridge, UK",
    lumaLink:
      "https://lu.ma/embed/calendar/cal-vHCyjMqqjpdduOt/events?lt=light",
    joinLink: "https://lu.ma/scaledown",
    instagramLink: "https://www.instagram.com/socratica.info",
    coordinates: [52.205338, 0.121817],
  },
  {
    id: "ottawa",
    name: "Agora",
    date: "OCTOBER 2023",
    location: "Ottawa, ON",
    lumaLink:
      "https://lu.ma/embed/calendar/cal-xPDTKP81aHIflKD/events?lt=light",
    joinLink: "https://lu.ma/agora",
    instagramLink: "https://www.instagram.com/agora.cu",
    coordinates: [45.42153, -75.697193],
  },
  {
    id: "kingston",
    name: "id8.blankcanvas",
    date: "OCTOBER 2023",
    location: "Kingston, ON",
    lumaLink:
      "https://lu.ma/embed/calendar/cal-AxzTU0DF1vlwRSI/events?lt=light",
    joinLink: "https://lu.ma/id8id8id8",
    instagramLink: "https://www.instagram.com/id8id8id8",
    coordinates: [44.231172, -76.485954],
  },
  {
    id: "berkeley",
    name: "Side Project Sundays",
    date: "SEPTEMBER 2023",
    location: "Berkeley, CA",
    lumaLink:
      "https://lu.ma/embed/calendar/cal-CRtUehgIQHLEB3o/events?lt=light",
    joinLink: "https://lu.ma/commonroom",
    instagramLink: "https://www.instagram.com/berkeleycommonroom",
    coordinates: [37.871593, -122.272747],
  },
  {
    id: "western",
    name: "Momentum",
    date: "SEPTEMBER 2023",
    location: "London, ON",
    lumaLink:
      "https://lu.ma/embed/calendar/cal-gt0OmSf2cUw1HHl/events?lt=light",
    joinLink: "https://lu.ma/moment.um",
    instagramLink: "https://www.instagram.com/momentum_uwo",
    coordinates: [43.009561, -81.275471],
  },
  {
    id: "mit",
    name: "Friendly Beans",
    date: "DECEMBER 2023",
    location: "Cambridge, MA",
    lumaLink:
      "https://lu.ma/embed/calendar/cal-yDZTDnxoCpg2xwE/events?lt=light",
    joinLink: "https://lu.ma/beans",
    instagramLink: "https://www.instagram.com/socratica.info",
    coordinates: [42.3629, -71.0839],
  },
  {
    id: "san-francisco",
    name: "Playspace",
    date: "JANUARY 2024",
    location: "San Francisco, CA",
    lumaLink:
      "https://lu.ma/embed/calendar/cal-WrTTBMGBVUcTaij/events?lt=light",
    joinLink: "https://lu.ma/playspace",
    instagramLink: "https://www.instagram.com/socratica.info",
    coordinates: [37.7937, -122.3965],
  },
  {
    id: "stanford",
    name: "untitled",
    date: "JANUARY 2024",
    location: "Stanford, CA",
    lumaLink:
      "https://lu.ma/embed/calendar/cal-bBCpTcywZinszKP/events?lt=light",
    joinLink: "https://lu.ma/untitled",
    instagramLink: "https://www.instagram.com/socratica.info",
    coordinates: [37.4277, -122.1701],
  },
>>>>>>> 0e41be3e
];<|MERGE_RESOLUTION|>--- conflicted
+++ resolved
@@ -1,5 +1,4 @@
 export const locations = [
-<<<<<<< HEAD
     {
         id: "waterloo",
         name: "Socratica",
@@ -44,17 +43,17 @@
         instagramLink: "https://www.instagram.com/socratica.info",
         coordinates: [52.205338, 0.121817],
     },
-    // {
+    //   {
     //     id: "ottawa",
     //     name: "Agora",
     //     date: "OCTOBER 2023",
     //     location: "Ottawa, ON",
     //     lumaLink:
-    //         "https://lu.ma/embed/calendar/cal-xPDTKP81aHIflKD/events?lt=light",
+    //       "https://lu.ma/embed/calendar/cal-xPDTKP81aHIflKD/events?lt=light",
     //     joinLink: "https://lu.ma/agora",
     //     instagramLink: "https://www.instagram.com/agora.cu",
     //     coordinates: [45.42153, -75.697193],
-    // },
+    //   },
     {
         id: "kingston",
         name: "id8.blankcanvas",
@@ -94,7 +93,7 @@
         date: "DECEMBER 2023",
         location: "Cambridge, MA",
         lumaLink:
-            "https://lu.ma/embed/calendar/cal-2Z2ZQZQZQZQZQZQ/events?lt=light",
+            "https://lu.ma/embed/calendar/cal-yDZTDnxoCpg2xwE/events?lt=light",
         joinLink: "https://lu.ma/beans",
         instagramLink: "https://www.instagram.com/socratica.info",
         coordinates: [42.3629, -71.0839],
@@ -103,134 +102,22 @@
         id: "san-francisco",
         name: "Playspace",
         date: "JANUARY 2024",
-        location: "San Fransisco, CA",
+        location: "San Francisco, CA",
         lumaLink:
             "https://lu.ma/embed/calendar/cal-WrTTBMGBVUcTaij/events?lt=light",
         joinLink: "https://lu.ma/playspace",
         instagramLink: "https://www.instagram.com/socratica.info",
         coordinates: [37.7937, -122.3965],
     },
-=======
-  {
-    id: "waterloo",
-    name: "Socratica",
-    date: "JANUARY 2022",
-    location: "Waterloo, ON",
-    lumaLink:
-      "https://lu.ma/embed/calendar/cal-cBMgU2QXqXZQSv1/events?lt=light",
-    joinLink: "https://lu.ma/socratica",
-    instagramLink: "https://www.instagram.com/socratica.info",
-    coordinates: [43.477305, -80.549252],
-  },
-  {
-    id: "toronto",
-    name: "Socratica",
-    date: "JANUARY 2023",
-    location: "Toronto, ON",
-    lumaLink:
-      "https://lu.ma/embed/calendar/cal-PxG5QruZfgz28XB/events?lt=light",
-    joinLink: "https://lu.ma/socraticaTO",
-    instagramLink: "https://www.instagram.com/socratica.info",
-    coordinates: [43.664714, -79.385477],
-  },
-  {
-    id: "vancouver",
-    name: "Atelier",
-    date: "SEPTEMBER 2023",
-    location: "Vancouver, BC",
-    lumaLink:
-      "https://lu.ma/embed/calendar/cal-CvuDnsONPxinxqk/events?lt=light",
-    joinLink: "https://lu.ma/atelier.ubc",
-    instagramLink: "https://www.instagram.com/atelier.ubc",
-    coordinates: [49.282729, -123.120738],
-  },
-  {
-    id: "cambridge-uk",
-    name: "Scale Down",
-    date: "OCTOBER 2023",
-    location: "Cambridge, UK",
-    lumaLink:
-      "https://lu.ma/embed/calendar/cal-vHCyjMqqjpdduOt/events?lt=light",
-    joinLink: "https://lu.ma/scaledown",
-    instagramLink: "https://www.instagram.com/socratica.info",
-    coordinates: [52.205338, 0.121817],
-  },
-  {
-    id: "ottawa",
-    name: "Agora",
-    date: "OCTOBER 2023",
-    location: "Ottawa, ON",
-    lumaLink:
-      "https://lu.ma/embed/calendar/cal-xPDTKP81aHIflKD/events?lt=light",
-    joinLink: "https://lu.ma/agora",
-    instagramLink: "https://www.instagram.com/agora.cu",
-    coordinates: [45.42153, -75.697193],
-  },
-  {
-    id: "kingston",
-    name: "id8.blankcanvas",
-    date: "OCTOBER 2023",
-    location: "Kingston, ON",
-    lumaLink:
-      "https://lu.ma/embed/calendar/cal-AxzTU0DF1vlwRSI/events?lt=light",
-    joinLink: "https://lu.ma/id8id8id8",
-    instagramLink: "https://www.instagram.com/id8id8id8",
-    coordinates: [44.231172, -76.485954],
-  },
-  {
-    id: "berkeley",
-    name: "Side Project Sundays",
-    date: "SEPTEMBER 2023",
-    location: "Berkeley, CA",
-    lumaLink:
-      "https://lu.ma/embed/calendar/cal-CRtUehgIQHLEB3o/events?lt=light",
-    joinLink: "https://lu.ma/commonroom",
-    instagramLink: "https://www.instagram.com/berkeleycommonroom",
-    coordinates: [37.871593, -122.272747],
-  },
-  {
-    id: "western",
-    name: "Momentum",
-    date: "SEPTEMBER 2023",
-    location: "London, ON",
-    lumaLink:
-      "https://lu.ma/embed/calendar/cal-gt0OmSf2cUw1HHl/events?lt=light",
-    joinLink: "https://lu.ma/moment.um",
-    instagramLink: "https://www.instagram.com/momentum_uwo",
-    coordinates: [43.009561, -81.275471],
-  },
-  {
-    id: "mit",
-    name: "Friendly Beans",
-    date: "DECEMBER 2023",
-    location: "Cambridge, MA",
-    lumaLink:
-      "https://lu.ma/embed/calendar/cal-yDZTDnxoCpg2xwE/events?lt=light",
-    joinLink: "https://lu.ma/beans",
-    instagramLink: "https://www.instagram.com/socratica.info",
-    coordinates: [42.3629, -71.0839],
-  },
-  {
-    id: "san-francisco",
-    name: "Playspace",
-    date: "JANUARY 2024",
-    location: "San Francisco, CA",
-    lumaLink:
-      "https://lu.ma/embed/calendar/cal-WrTTBMGBVUcTaij/events?lt=light",
-    joinLink: "https://lu.ma/playspace",
-    instagramLink: "https://www.instagram.com/socratica.info",
-    coordinates: [37.7937, -122.3965],
-  },
-  {
-    id: "stanford",
-    name: "untitled",
-    date: "JANUARY 2024",
-    location: "Stanford, CA",
-    lumaLink:
-      "https://lu.ma/embed/calendar/cal-bBCpTcywZinszKP/events?lt=light",
-    joinLink: "https://lu.ma/untitled",
-    instagramLink: "https://www.instagram.com/socratica.info",
-    coordinates: [37.4277, -122.1701],
-  },
->>>>>>> 0e41be3e
+    {
+        id: "stanford",
+        name: "untitled",
+        date: "JANUARY 2024",
+        location: "Stanford, CA",
+        lumaLink:
+            "https://lu.ma/embed/calendar/cal-bBCpTcywZinszKP/events?lt=light",
+        joinLink: "https://lu.ma/untitled",
+        instagramLink: "https://www.instagram.com/socratica.info",
+        coordinates: [37.4277, -122.1701],
+    },
 ];